--- conflicted
+++ resolved
@@ -1,4 +1,3 @@
-<<<<<<< HEAD
 # Core data handling
 pandas>=2.2.2
 numpy>=1.26.0
@@ -13,15 +12,3 @@
 
 # Plotting
 matplotlib>=3.9.0
-
-# PowerPoint
-python-pptx>=0.6.23
-
-# Web UI
-streamlit>=1.36.0
-=======
-streamlit>=1.35
-pandas>=2.0
-plotly>=5.18
-openpyxl>=3.1.5          # needed for .xlsx
->>>>>>> 9ff6cb9d
